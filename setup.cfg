--- conflicted
+++ resolved
@@ -2,11 +2,7 @@
 build-base=pybuild
 
 [bumpversion]
-<<<<<<< HEAD
-current_version = 2.0.0-beta16
-=======
 current_version = 2.0.0-beta19
->>>>>>> 2b2cbd84
 commit = True
 tag = True
 
