--- conflicted
+++ resolved
@@ -106,14 +106,10 @@
 ]
 
 [tool.hatch.build.targets.wheel]
-<<<<<<< HEAD
-exclude = ["*.sql", "*.zip"]
-=======
 exclude = [
     "*.sql",
     "*.zip"
 ]
->>>>>>> 923be576
 
 [tool.hatch.metadata.hooks.fancy-pypi-readme]
 content-type = "text/markdown"
