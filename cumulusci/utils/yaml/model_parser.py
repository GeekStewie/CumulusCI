from typing import Union, IO
from pathlib import Path, Sequence

from yaml import safe_load

from pydantic import BaseModel, ValidationError
from pydantic.error_wrappers import ErrorWrapper

from cumulusci.utils.fileutils import load_from_source


class CCIModel(BaseModel):
    """Base class for CumulusCI's Pydantic models"""

    _magic_fields = ["fields"]

    @classmethod
    def parse_from_yaml(cls, source: Union[str, Path, IO]):
        "Parse from a path, url, path-like or file-like"
        with load_from_source(source) as (path, file):
            data = safe_load(file)
            return cls.parse_obj(data, path).__root__

    @classmethod
    def parse_obj(cls, data: [dict, list], path: str = None):
        "Parse a structured dict or list into Model objects"
        try:
            return super().parse_obj(data)
        except ValidationError as e:
            _add_filenames(e, path)
            raise e

    @classmethod
    def validate_data(
        cls, data: Union[dict, list], context: str = None, on_error: callable = None
    ):
        """Validate data which has already been loaded into a dictionary or list.

        context is a string that will be used to give context to error messages.
        on_error will be called for any validation errors with a dictionary in Pydantic error format

        https://pydantic-docs.helpmanual.io/usage/models/#error-handling
        """
        try:
            cls.parse_obj(data, context)
            return True
        except ValidationError as e:
            if on_error:
                for error in e.errors():
                    on_error(error)

            return False

    def _alias_for_field(self, name):
        "Find the name that we renamed a field to, to avoid Pydantic name clash"
        for field in self.__fields__.values():
            if field.alias == name:
                return field.name

    @property
    def fields(self):
        "Override deprecated Pydantic behaviour"
        fields_alias = self._alias_for_field("fields")
        if fields_alias:
            return getattr(self, fields_alias)
        else:
            raise AttributeError

    # @property.setter does not work because baseclass.__setattr__
    # takes precedence (shrug emoji)
    def __setattr__(self, name, value):
        "Override deprecated Pydantic behaviour for .fields"
        if name in self._magic_fields:
            name = self._alias_for_field(name)
        return super().__setattr__(name, value)

    def copy(self, *args, **kwargs):
        """Copy with a default behaviour similar to Python's.

        If you supply arguments, you get Pydantic copy behaviour.
        https://pydantic-docs.helpmanual.io/usage/exporting_models/#modelcopy
        """
        if not args and not kwargs:
            return self.__class__(**self.__dict__)
        else:
            return super().copy(self, *args, **kwargs)

    class Config:
        """Pydantic Config

        If you replace this config class in a sub-class, make sure you replace
        the parameter below too.

        https://pydantic-docs.helpmanual.io/usage/model_config/
           """

        extra = "forbid"


class CCIDictModel(CCIModel):
    """A base class that acts as both a model and a dict. For transitioning from
       one to the other."""

    def __getitem__(self, name):
        """Pretend to a do my_dict[name]"""
        try:
            return getattr(self, name)
        except AttributeError:
            raise IndexError(name)

    def __setitem__(self, name, value):
        """Pretend to a do my_dict[name] = X"""
        setattr(self, name, value)

    def __contains__(self, name):
        "Support 'x in my_dict' syntax."
        if name not in self._magic_fields:
            return name in self.__dict__
        else:
            return self._alias_for_field(name) in self.__dict__

    def get(self, name, default=None):
        "Emulate dict.get()."
        if name in self._magic_fields:
            name = self._alias_for_field(name)

        return self.__dict__.get(name, default)

    def __delitem__(self, name):
        if name in self._magic_fields:
            name = self._alias_for_field(name)
        del self.__dict__[name]


def _add_filenames(e: ValidationError, filename):
<<<<<<< HEAD
    def _recursively_add_filenames(f):
        processed = False
        if isinstance(f, Sequence):
            for e in f:
                _recursively_add_filenames(e)
            processed = True
        elif isinstance(f, ErrorWrapper):
            f._loc = (filename, f._loc)

            processed = True
        assert processed, f"Should have processed by now {f}, {repr(f)}"
=======
    def _recursively_add_filenames(val):
        processed = False
        if isinstance(val, Sequence):
            for e in val:
                _recursively_add_filenames(e)
            processed = True
        elif isinstance(val, ErrorWrapper):
            val._loc = (filename, val._loc)

            processed = True
        assert processed, f"Should have processed by now {val}, {repr(val)}"
>>>>>>> 40a5d207

    _recursively_add_filenames(e.raw_errors)<|MERGE_RESOLUTION|>--- conflicted
+++ resolved
@@ -133,19 +133,6 @@
 
 
 def _add_filenames(e: ValidationError, filename):
-<<<<<<< HEAD
-    def _recursively_add_filenames(f):
-        processed = False
-        if isinstance(f, Sequence):
-            for e in f:
-                _recursively_add_filenames(e)
-            processed = True
-        elif isinstance(f, ErrorWrapper):
-            f._loc = (filename, f._loc)
-
-            processed = True
-        assert processed, f"Should have processed by now {f}, {repr(f)}"
-=======
     def _recursively_add_filenames(val):
         processed = False
         if isinstance(val, Sequence):
@@ -157,6 +144,5 @@
 
             processed = True
         assert processed, f"Should have processed by now {val}, {repr(val)}"
->>>>>>> 40a5d207
 
     _recursively_add_filenames(e.raw_errors)