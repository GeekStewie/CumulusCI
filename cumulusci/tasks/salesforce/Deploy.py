--- conflicted
+++ resolved
@@ -52,24 +52,10 @@
                 for f in files:
                     self._write_zip_file(zipf, root, f)
             zipf.close()
-
-<<<<<<< HEAD
-        os.chdir(path)
-        for root, dirs, files in os.walk("."):
-            for f in files:
-                self._write_zip_file(zipf, root, f)
-        zipf.close()
-        zipf_processed = self._process_zip_file(zipfile.ZipFile(zip_file))
+        zipf_processed = self._process_zip_file(zipfile.ZipFile(zip_bytes))
         fp = zipf_processed.fp
         zipf_processed.close()
-        fp.seek(0)
-        package_zip = bytes_to_native_str(base64.b64encode(fp.read()))
-=======
-            zipf_processed = self._process_zip_file(zipfile.ZipFile(zip_bytes))
-            fp = zipf_processed.fp
-            zipf_processed.close()
-            return base64.b64encode(fp.getvalue())
->>>>>>> 02a103b3
+        return bytes_to_native_str(base64.b64encode(fp.getvalue()))
 
     def _get_api(self, path=None):
         if not path:
