--- conflicted
+++ resolved
@@ -7,21 +7,11 @@
 from cumulusci.salesforce_api.package_zip import InstallPackageZipBuilder
 from cumulusci.salesforce_api.package_zip import MetadataPackageZipBuilder
 from cumulusci.salesforce_api.package_zip import UninstallPackageZipBuilder
-<<<<<<< HEAD
-from cumulusci.tasks.salesforce import BaseSalesforceMetadataApiTask
-from cumulusci.utils import download_extract_zip
-from cumulusci.utils import download_extract_github
-=======
-from cumulusci.salesforce_api.package_zip import ZipfilePackageZipBuilder
 from cumulusci.tasks.salesforce.BaseSalesforceMetadataApiTask import (
     BaseSalesforceMetadataApiTask,
 )
 from cumulusci.utils import download_extract_zip
 from cumulusci.utils import download_extract_github
-from cumulusci.utils import inject_namespace
-from cumulusci.utils import strip_namespace
-from cumulusci.utils import process_text_in_zipfile
->>>>>>> 2958edd0
 
 
 class UpdateDependencies(BaseSalesforceMetadataApiTask):
@@ -284,48 +274,10 @@
                     ref=dependency.get("ref"),
                 )
 
-<<<<<<< HEAD
             if zip_src:
                 package_zip = MetadataPackageZipBuilder.from_zipfile(
                     zip_src, options=dependency, logger=self.logger
                 ).as_base64()
-=======
-            if package_zip:
-                if dependency.get("namespace_inject"):
-                    self.logger.info(
-                        "Replacing namespace tokens with {}".format(
-                            "{}__".format(dependency["namespace_inject"])
-                        )
-                    )
-                    package_zip = process_text_in_zipfile(
-                        package_zip,
-                        functools.partial(
-                            inject_namespace,
-                            namespace=dependency["namespace_inject"],
-                            managed=not dependency.get("unmanaged"),
-                            namespaced_org=self.options["namespaced_org"],
-                            logger=self.logger,
-                        ),
-                    )
-
-                if dependency.get("namespace_strip"):
-                    self.logger.info(
-                        "Removing namespace prefix {}__ from all files and filenames".format(
-                            "{}__".format(dependency["namespace_strip"])
-                        )
-                    )
-                    package_zip = process_text_in_zipfile(
-                        package_zip,
-                        functools.partial(
-                            strip_namespace,
-                            namespace=dependency["namespace_strip"],
-                            logger=self.logger,
-                        ),
-                    )
-
-                package_zip = ZipfilePackageZipBuilder(package_zip)()
-
->>>>>>> 2958edd0
             elif "namespace" in dependency:
                 self.logger.info(
                     "Installing {} version {}".format(
