--- conflicted
+++ resolved
@@ -13,11 +13,8 @@
 from cumulusci.tasks.salesforce.PackageUpload import PackageUpload
 from cumulusci.tasks.salesforce.SOQLQuery import SOQLQuery
 from cumulusci.tasks.salesforce.CreateCommunity import CreateCommunity
-<<<<<<< HEAD
 from cumulusci.tasks.salesforce.ListCommunities import ListCommunities
-=======
 from cumulusci.tasks.salesforce.PublishCommunity import PublishCommunity
->>>>>>> 393b33c9
 
 # inherit from BaseSalesforceMetadataApiTask
 from cumulusci.tasks.salesforce.BaseRetrieveMetadata import BaseRetrieveMetadata
@@ -60,10 +57,6 @@
     UninstallPackagedIncremental,
 )
 
-<<<<<<< HEAD
-
-=======
->>>>>>> 393b33c9
 # flake 8 hacks to prevent pre commit rejection
 flake8Hack = (
     BaseSalesforceTask,
@@ -72,11 +65,8 @@
     PackageUpload,
     SOQLQuery,
     CreateCommunity,
-<<<<<<< HEAD
     ListCommunities,
-=======
     PublishCommunity,
->>>>>>> 393b33c9
     BaseRetrieveMetadata,
     Deploy,
     GetInstalledPackages,
