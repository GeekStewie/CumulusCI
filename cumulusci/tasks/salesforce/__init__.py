# ORDER MATTERS!

# inherit from BaseTask
from cumulusci.tasks.salesforce.BaseSalesforceTask import BaseSalesforceTask

# inherit from BaseSalesforceTask
from cumulusci.tasks.salesforce.BaseSalesforceApiTask import BaseSalesforceApiTask
from cumulusci.tasks.salesforce.BaseSalesforceMetadataApiTask import (
    BaseSalesforceMetadataApiTask,
)

# inherit from BaseSalesforceApiTask
from cumulusci.tasks.salesforce.PackageUpload import PackageUpload
from cumulusci.tasks.salesforce.SOQLQuery import SOQLQuery
from cumulusci.tasks.salesforce.CreateCommunity import CreateCommunity
<<<<<<< HEAD
from cumulusci.tasks.salesforce.ListCommunityTemplates import ListCommunityTemplates
=======
from cumulusci.tasks.salesforce.ListCommunities import ListCommunities
>>>>>>> d6662665
from cumulusci.tasks.salesforce.PublishCommunity import PublishCommunity

# inherit from BaseSalesforceMetadataApiTask
from cumulusci.tasks.salesforce.BaseRetrieveMetadata import BaseRetrieveMetadata
from cumulusci.tasks.salesforce.Deploy import Deploy
from cumulusci.tasks.salesforce.GetInstalledPackages import GetInstalledPackages
from cumulusci.tasks.salesforce.UpdateDependencies import UpdateDependencies

# inherit from BaseSalesforceApiTask and use Deploy
from cumulusci.tasks.salesforce.EnsureRecordTypes import EnsureRecordTypes

# inherit from BaseRetrieveMetadata
from cumulusci.tasks.salesforce.RetrievePackaged import RetrievePackaged
from cumulusci.tasks.salesforce.RetrieveReportsAndDashboards import (
    RetrieveReportsAndDashboards,
)
from cumulusci.tasks.salesforce.RetrieveUnpackaged import RetrieveUnpackaged

# inherit from Deploy
from cumulusci.tasks.salesforce.BaseUninstallMetadata import BaseUninstallMetadata
from cumulusci.tasks.salesforce.CreatePackage import CreatePackage
from cumulusci.tasks.salesforce.DeployBundles import DeployBundles
from cumulusci.tasks.salesforce.InstallPackageVersion import InstallPackageVersion
from cumulusci.tasks.salesforce.UninstallPackage import UninstallPackage
from cumulusci.tasks.salesforce.UpdateAdminProfile import UpdateAdminProfile

# inherit from BaseUninstallMetadata
from cumulusci.tasks.salesforce.UninstallLocal import UninstallLocal

# inherit from UninstallLocal
from cumulusci.tasks.salesforce.UninstallLocalBundles import UninstallLocalBundles
from cumulusci.tasks.salesforce.UninstallPackaged import UninstallPackaged

# inherit from UninstallLocalBundles
from cumulusci.tasks.salesforce.UninstallLocalNamespacedBundles import (
    UninstallLocalNamespacedBundles,
)

# inherit from UninstallPackaged
from cumulusci.tasks.salesforce.UninstallPackagedIncremental import (
    UninstallPackagedIncremental,
)

# flake 8 hacks to prevent pre commit rejection
flake8Hack = (
    BaseSalesforceTask,
    BaseSalesforceApiTask,
    BaseSalesforceMetadataApiTask,
    PackageUpload,
    SOQLQuery,
    CreateCommunity,
<<<<<<< HEAD
    ListCommunityTemplates,
=======
    ListCommunities,
>>>>>>> d6662665
    PublishCommunity,
    BaseRetrieveMetadata,
    Deploy,
    GetInstalledPackages,
    UpdateDependencies,
    EnsureRecordTypes,
    RetrievePackaged,
    RetrieveReportsAndDashboards,
    RetrieveUnpackaged,
    BaseUninstallMetadata,
    CreatePackage,
    DeployBundles,
    InstallPackageVersion,
    UninstallPackage,
    UpdateAdminProfile,
    UninstallLocal,
    UninstallLocalBundles,
    UninstallPackaged,
    UninstallLocalNamespacedBundles,
    UninstallPackagedIncremental,
)<|MERGE_RESOLUTION|>--- conflicted
+++ resolved
@@ -13,11 +13,8 @@
 from cumulusci.tasks.salesforce.PackageUpload import PackageUpload
 from cumulusci.tasks.salesforce.SOQLQuery import SOQLQuery
 from cumulusci.tasks.salesforce.CreateCommunity import CreateCommunity
-<<<<<<< HEAD
+from cumulusci.tasks.salesforce.ListCommunities import ListCommunities
 from cumulusci.tasks.salesforce.ListCommunityTemplates import ListCommunityTemplates
-=======
-from cumulusci.tasks.salesforce.ListCommunities import ListCommunities
->>>>>>> d6662665
 from cumulusci.tasks.salesforce.PublishCommunity import PublishCommunity
 
 # inherit from BaseSalesforceMetadataApiTask
@@ -69,11 +66,8 @@
     PackageUpload,
     SOQLQuery,
     CreateCommunity,
-<<<<<<< HEAD
+    ListCommunities,
     ListCommunityTemplates,
-=======
-    ListCommunities,
->>>>>>> d6662665
     PublishCommunity,
     BaseRetrieveMetadata,
     Deploy,
