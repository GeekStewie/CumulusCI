--- conflicted
+++ resolved
@@ -106,16 +106,9 @@
             json=expected_response,
         )
 
-    def _mock_merge(self, status=httplib.CREATED):
+    def _mock_merge(self, status=http.client.CREATED):
         api_url = "{}/merges".format(self.repo_api_url)
-<<<<<<< HEAD
-        expected_response = self._get_expected_merge(conflict)
-        status = http.client.CREATED  # 201
-        if conflict:
-            status = http.client.CONFLICT  # 409
-=======
-        expected_response = self._get_expected_merge(status == httplib.CONFLICT)
->>>>>>> 02a103b3
+        expected_response = self._get_expected_merge(status == http.client.CONFLICT)
 
         responses.add(
             method=responses.POST, url=api_url, json=expected_response, status=status
@@ -257,7 +250,7 @@
             head=self.project_config.repo_commit,
             files=[{"filename": "test.txt"}],
         )
-        self._mock_merge(httplib.INTERNAL_SERVER_ERROR)
+        self._mock_merge(http.client.INTERNAL_SERVER_ERROR)
         with LogCapture() as l:
             task = self._create_task()
             with self.assertRaises(GitHubError):
@@ -277,7 +270,7 @@
             head=self.project_config.repo_commit,
             files=[{"filename": "test.txt"}],
         )
-        self._mock_merge(httplib.CONFLICT)
+        self._mock_merge(http.client.CONFLICT)
         self._mock_pull_create(1, 2)
         with LogCapture() as l:
             task = self._create_task()
@@ -317,7 +310,7 @@
             head=self.project_config.repo_commit,
             files=[{"filename": "test.txt"}],
         )
-        self._mock_merge(httplib.CONFLICT)
+        self._mock_merge(http.client.CONFLICT)
 
         with LogCapture() as l:
             task = self._create_task()
@@ -360,7 +353,7 @@
             files=[{"filename": "test.txt"}],
         )
         # merge
-        self._mock_merge(httplib.CONFLICT)
+        self._mock_merge(http.client.CONFLICT)
         # create PR
         self._mock_pull_create(1, 2)
         with LogCapture() as l:
