from builtins import str
from future import standard_library

standard_library.install_aliases()
import io
import os
import re
import urllib.parse

import xml.etree.ElementTree as ET

import yaml

from cumulusci.core.tasks import BaseTask
from cumulusci.utils import elementtree_parse_file

__location__ = os.path.realpath(os.path.join(os.getcwd(), os.path.dirname(__file__)))


def metadata_sort_key(name):
    sections = []
    for section in re.split("[.|-]", name):
        sections.append(metadata_sort_key_section(section))

    key = "_".join(sections)
    key = key.replace("_", "Z")

    return key


def metadata_sort_key_section(name):
    prefix = "5"
    key = name

    # Sort namespace prefixed names last
    base_name = name
    if base_name.endswith("__c"):
        base_name = base_name[:-3]
    if base_name.find("__") != -1:
        prefix = "8"

    key = prefix + name
    return key


class MetadataParserMissingError(Exception):
    pass


class PackageXmlGenerator(object):
    def __init__(
        self,
        directory,
        api_version,
        package_name=None,
        managed=None,
        delete=None,
        install_class=None,
        uninstall_class=None,
    ):
        with open(__location__ + "/metadata_map.yml", "r") as f_metadata_map:
            self.metadata_map = yaml.load(f_metadata_map)
        self.directory = directory
        self.api_version = api_version
        self.package_name = package_name
        self.managed = managed
        self.delete = delete
        self.install_class = install_class
        self.uninstall_class = uninstall_class
        self.types = []

    def __call__(self):
        self.parse_types()
        return self.render_xml()

    def parse_types(self):
        for item in sorted(os.listdir(self.directory)):
            if item == "package.xml":
                continue
            if not os.path.isdir(self.directory + "/" + item):
                continue
            if item.startswith("."):
                continue
            config = self.metadata_map.get(item)
            if not config:
                raise MetadataParserMissingError(
                    "No parser configuration found for subdirectory %s" % item
                )

            for parser_config in config:
                if parser_config.get("options"):
                    parser = globals()[parser_config["class"]](
                        parser_config["type"],  # Metadata Type
                        self.directory + "/" + item,  # Directory
                        parser_config.get("extension", ""),  # Extension
                        self.delete,  # Parse for deletion?
                        **parser_config.get("options", {})  # Extra kwargs
                    )
                else:
                    parser = globals()[parser_config["class"]](
                        parser_config["type"],  # Metadata Type
                        self.directory + "/" + item,  # Directory
                        parser_config.get("extension", ""),  # Extension
                        self.delete,  # Parse for deletion?
                    )

                self.types.append(parser)

    def render_xml(self):
        lines = []

        # Print header
        lines.append(u'<?xml version="1.0" encoding="UTF-8"?>')
        lines.append(u'<Package xmlns="http://soap.sforce.com/2006/04/metadata">')
        if self.package_name:
<<<<<<< HEAD
            package_name_encoded = urllib.parse.quote(self.package_name, safe=" ")
=======
            package_name_encoded = urllib.quote(self.package_name, safe=" ")
>>>>>>> f5fc8997
            lines.append(u"    <fullName>{0}</fullName>".format(package_name_encoded))

        if self.managed and self.install_class:
            lines.append(
                u"    <postInstallClass>{0}</postInstallClass>".format(
                    self.install_class
                )
            )

        if self.managed and self.uninstall_class:
            lines.append(
                u"    <uninstallClass>{0}</uninstallClass>".format(self.uninstall_class)
            )

        # Print types sections
        self.types.sort(key=lambda x: x.metadata_type.upper())
        for parser in self.types:
            type_xml = parser()
            if type_xml:
                lines.extend(type_xml)

        # Print footer
        lines.append(u"    <version>{0}</version>".format(self.api_version))
        lines.append(u"</Package>")

        return u"\n".join(lines)


class BaseMetadataParser(object):
    def __init__(self, metadata_type, directory, extension, delete):
        self.metadata_type = metadata_type
        self.directory = directory
        self.extension = extension
        self.delete = delete
        self.members = []

        if self.delete:
            self.delete_excludes = self.get_delete_excludes()

    def __call__(self):
        self.parse_items()
        return self.render_xml()

    def get_delete_excludes(self):
        filename = os.path.join(
            __location__, "..", "..", "files", "metadata_whitelist.txt"
        )
        excludes = []
        with open(filename, "r") as f:
            for line in f:
                excludes.append(line.strip())
        return excludes

    def parse_items(self):
        # Loop through items
        for item in sorted(os.listdir(self.directory)):
            # on Macs this file is generated by the OS. Shouldn't be in the package.xml
            if item.startswith("."):
                continue

            # Ignore the CODEOWNERS file which is special to Github
            if item in ["CODEOWNERS", "OWNERS"]:
                continue

            if self.extension and not item.endswith("." + self.extension):
                continue

            if item.endswith("-meta.xml"):
                continue

            if self.check_delete_excludes(item):
                continue

            self.parse_item(item)

    def check_delete_excludes(self, item):
        if not self.delete:
            return False
        if item in self.delete_excludes:
            return True
        return False

    def parse_item(self, item):
        members = self._parse_item(item)
        if members:
            self.members.extend(members)

    def _parse_item(self, item):
        "Receives a file or directory name and returns a list of members"
        raise NotImplemented("Subclasses should implement their parser here")

    def strip_extension(self, filename):
        return ".".join(filename.split(".")[:-1])

    def render_xml(self):
        output = []
        if not self.members:
            return
        output.append(u"    <types>")
        self.members.sort(key=lambda x: metadata_sort_key(x))
        for member in self.members:
            try:
<<<<<<< HEAD
                member = str(member, "utf-8")
=======
                member = unicode(member, "utf-8")
>>>>>>> f5fc8997
            except TypeError:
                # Assume member is already unicode
                pass
            output.append(u"        <members>{0}</members>".format(member))
        output.append(u"        <name>{0}</name>".format(self.metadata_type))
        output.append(u"    </types>")
        return output


class MetadataFilenameParser(BaseMetadataParser):
    def _parse_item(self, item):
        return [self.strip_extension(item)]


class MetadataFolderParser(BaseMetadataParser):
    def _parse_item(self, item):
        members = []
        path = self.directory + "/" + item

        # Skip non-directories
        if not os.path.isdir(path):
            return members

        # Add the member if it is not namespaced
        if item.find("__") == -1:
            members.append(item)

        for subitem in sorted(os.listdir(path)):
            if subitem.endswith("-meta.xml") or subitem.startswith("."):
                continue
            submembers = self._parse_subitem(item, subitem)
            members.extend(submembers)

        return members

    def check_delete_excludes(self, item):
        return False

    def _parse_subitem(self, item, subitem):
        return [item + "/" + self.strip_extension(subitem)]


class MissingNameElementError(Exception):
    pass


class ParserConfigurationError(Exception):
    pass


class MetadataXmlElementParser(BaseMetadataParser):

    namespaces = {"sf": "http://soap.sforce.com/2006/04/metadata"}

    def __init__(
        self,
        metadata_type,
        directory,
        extension,
        delete,
        item_xpath=None,
        name_xpath=None,
    ):
        super(MetadataXmlElementParser, self).__init__(
            metadata_type, directory, extension, delete
        )
        if not item_xpath:
            raise ParserConfigurationError("You must provide a value for item_xpath")
        self.item_xpath = item_xpath
        if not name_xpath:
            name_xpath = "./sf:fullName"
        self.name_xpath = name_xpath

    def _parse_item(self, item):
        root = elementtree_parse_file(self.directory + "/" + item)
        members = []

        parent = self.strip_extension(item)

        for item in self.get_item_elements(root):
            members.append(self.get_item_name(item, parent))

        return members

    def check_delete_excludes(self, item):
        return False

    def get_item_elements(self, root):
        return root.findall(self.item_xpath, self.namespaces)

    def get_name_elements(self, item):
        return item.findall(self.name_xpath, self.namespaces)

    def get_item_name(self, item, parent):
        """ Returns the value of the first name element found inside of element """
        names = self.get_name_elements(item)
        if not names:
            raise MissingNameElementError

        name = names[0].text
        prefix = self.item_name_prefix(parent)
        if prefix:
            name = prefix + name

        return name

    def item_name_prefix(self, parent):
        return parent + "."


# TYPE SPECIFIC PARSERS


class CustomLabelsParser(MetadataXmlElementParser):
    def item_name_prefix(self, parent):
        return ""


class CustomObjectParser(MetadataFilenameParser):
    def _parse_item(self, item):
        members = []

        # Skip namespaced custom objects
        if len(item.split("__")) > 2:
            return members

        # Skip standard objects
        if (
            not item.endswith("__c.object")
            and not item.endswith("__mdt.object")
            and not item.endswith("__e.object")
            and not item.endswith("__b.object")
        ):
            return members

        members.append(self.strip_extension(item))
        return members


class RecordTypeParser(MetadataXmlElementParser):
    def check_delete_excludes(self, item):
        if self.delete:
            return True


class BusinessProcessParser(MetadataXmlElementParser):
    def check_delete_excludes(self, item):
        if self.delete:
            return True


class AuraBundleParser(MetadataFilenameParser):
    def _parse_item(self, item):
        if item.startswith("."):
            return []
        return [item]


class DocumentParser(MetadataFolderParser):
    def _parse_subitem(self, item, subitem):
        return [item + "/" + subitem]


class UpdatePackageXml(BaseTask):
    task_options = {
        "path": {
            "description": "The path to a folder of metadata to build the package.xml from",
            "required": True,
        },
        "output": {"description": "The output file, defaults to <path>/package.xml"},
        "package_name": {
            "description": "If set, overrides the package name inserted into the <fullName> element"
        },
        "managed": {
            "description": "If True, generate a package.xml for deployment to the managed package packaging org"
        },
        "delete": {
            "description": "If True, generate a package.xml for use as a destructiveChanges.xml file for deleting metadata"
        },
    }

    def _init_options(self, kwargs):
        super(UpdatePackageXml, self)._init_options(kwargs)
        if "managed" not in self.options:
            self.options["managed"] = False
        if self.options["managed"] in [True, "True"]:
            self.options["managed"] = True

    def _init_task(self):
        package_name = None
        if "package_name" in self.options:
            package_name = self.options["package_name"]
        else:
            if self.options.get("managed") in [True, "True", "true"]:
                package_name = self.project_config.project__package__name_managed
            if not package_name:
                package_name = self.project_config.project__package__name

        self.package_xml = PackageXmlGenerator(
            directory=self.options.get("path"),
            api_version=self.project_config.project__package__api_version,
            package_name=package_name,
            managed=self.options.get("managed", False),
            delete=self.options.get("delete", False),
            install_class=self.project_config.project__package__install_class,
            uninstall_class=self.project_config.project__package__uninstall_class,
        )

    def _run_task(self):
        output = self.options.get(
            "output", "{}/package.xml".format(self.options.get("path"))
        )
        self.logger.info(
            "Generating {} from metadata in {}".format(output, self.options.get("path"))
        )
        package_xml = self.package_xml()
        with io.open(
            self.options.get("output", output), mode="w", encoding="utf-8"
        ) as f:
            f.write(package_xml)<|MERGE_RESOLUTION|>--- conflicted
+++ resolved
@@ -113,11 +113,7 @@
         lines.append(u'<?xml version="1.0" encoding="UTF-8"?>')
         lines.append(u'<Package xmlns="http://soap.sforce.com/2006/04/metadata">')
         if self.package_name:
-<<<<<<< HEAD
             package_name_encoded = urllib.parse.quote(self.package_name, safe=" ")
-=======
-            package_name_encoded = urllib.quote(self.package_name, safe=" ")
->>>>>>> f5fc8997
             lines.append(u"    <fullName>{0}</fullName>".format(package_name_encoded))
 
         if self.managed and self.install_class:
@@ -207,7 +203,7 @@
 
     def _parse_item(self, item):
         "Receives a file or directory name and returns a list of members"
-        raise NotImplemented("Subclasses should implement their parser here")
+        raise NotImplementedError("Subclasses should implement their parser here")
 
     def strip_extension(self, filename):
         return ".".join(filename.split(".")[:-1])
@@ -220,11 +216,7 @@
         self.members.sort(key=lambda x: metadata_sort_key(x))
         for member in self.members:
             try:
-<<<<<<< HEAD
                 member = str(member, "utf-8")
-=======
-                member = unicode(member, "utf-8")
->>>>>>> f5fc8997
             except TypeError:
                 # Assume member is already unicode
                 pass
