--- conflicted
+++ resolved
@@ -3,12 +3,7 @@
     BaseMetadataSynthesisTask,
     BaseMetadataTransformTask,
     MetadataSingleEntityTransformTask,
-<<<<<<< HEAD
-    get_new_tag_index,
-    MD,
     MetadataOperation,
-=======
->>>>>>> 93d861d4
 )
 from cumulusci.tasks.metadata_etl.layouts import AddRelatedLists
 from cumulusci.tasks.metadata_etl.permissions import AddPermissionSetPermissions
@@ -24,10 +19,5 @@
     AddPermissionSetPermissions,
     AddValueSetEntries,
     SetOrgWideDefaults,
-<<<<<<< HEAD
-    get_new_tag_index,
-    MD,
     MetadataOperation,
-=======
->>>>>>> 93d861d4
 )