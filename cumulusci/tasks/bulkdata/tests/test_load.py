--- conflicted
+++ resolved
@@ -8,12 +8,8 @@
 import unittest
 from datetime import date, timedelta
 from unittest import mock
-<<<<<<< HEAD
-import tempfile
+
 import pytest
-=======
->>>>>>> 037065fa
-
 import responses
 from sqlalchemy import Column, Table, Unicode, create_engine
 
