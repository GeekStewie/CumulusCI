import queue
import random
import shutil
import time
import typing as T
from collections import defaultdict
from multiprocessing import Lock
from pathlib import Path

import cumulusci.core.exceptions as exc
from cumulusci.core.config import OrgConfig
from cumulusci.tasks.bulkdata.generate_from_yaml import GenerateDataFromYaml
from cumulusci.tasks.bulkdata.load import LoadData
from cumulusci.utils.parallel.task_worker_queues.parallel_worker_queue import (
    WorkerQueue,
    WorkerQueueConfig,
)

from .snowfakery_run_until import PortionGenerator
from .snowfakery_working_directory import SnowfakeryWorkingDirectory
from .subtask_configurator import SubtaskConfigurator

# number of portions we will allow to be on-disk waiting to be loaded
# higher numbers use more disk space.
LOAD_QUEUE_SIZE = 15
# more loader workers than generators because they spend so much time
# waiting for responses. 4:1 is an experimentally derived ratio
WORKER_TO_LOADER_RATIO = 4


class SnowfakeryChannelManager:
    """The channels describe the 'shape' of the communication

    The normal case is a single, parallelized, bulk channel,
    multi-threaded on client and server, using a single user
    account.

    Using .load.yml you can add more channels, utilizing
    more user accounts which can speed up throughput in
    a few cases."""

    def __init__(
        self,
        subtask_configurator,
        *,
        project_config,
        logger,
    ):
        # Look at the docstring on get_results_report to understand
        # what this queue is for.
        #
        # Be careful to use a Queue class appropriate to
        # the spawn type (thread, process) you're using.
        #
        # Snowfakery runs its loader in threads, so queue.Queue()
        # works.
        #
        # multiprocessing.Manager().Queue() also seems to work,
        # and work across processes, (PR #3080) but it's dramatically
        # slower. See attachment to PR #3076
        self.results_reporter = queue.Queue()
        self.channels = []
        self.project_config = project_config
        self.logger = logger
        self.subtask_configurator = subtask_configurator
        self.start_time = time.time()

    def add_channel(
        self,
        org_config: OrgConfig,
        num_generator_workers: int,
        num_loader_workers: T.Optional[int],
        working_directory: Path,
        recipe_options: dict,
    ):
        if not num_loader_workers:
            num_loader_workers = num_generator_workers * WORKER_TO_LOADER_RATIO

        self.channels.append(
            Channel(
                project_config=self.project_config,
                org_config=org_config,
                num_generator_workers=num_generator_workers,
                num_loader_workers=num_loader_workers,
                working_directory=working_directory,
                subtask_configurator=self.subtask_configurator,
                logger=self.logger,
                results_reporter=self.results_reporter,
                recipe_options=recipe_options,
            )
        )

    def tick(
        self,
        upload_status,
        template_path: Path,
        tempdir: Path,
        portions: PortionGenerator,
        get_upload_status: T.Callable,
    ):
        """Called every few seconds, to make new data generators if needed."""
        # advance each channel's queues
        for channel in self.channels:
            channel.tick()

        # populate channels that have space
        self.assign_work_to_channels(
            upload_status,
            template_path,
            tempdir,
            portions,
            get_upload_status,
        )

    def assign_work_to_channels(
        self,
        upload_status,
        template_path: Path,
        tempdir: Path,
        portions: PortionGenerator,
        get_upload_status: T.Callable,
    ):
        def channel_with_free_space():
            return [channel for channel in self.channels if not channel.full]

        new_workers = [True]  # initial value to get into the while loop
        channels = channel_with_free_space()
        while (
            channels
            and any(new_workers)
            and not portions.done(upload_status.total_sets_working_on_or_uploaded)
        ):
            # randomize channels so the first one doesn't always grab all slots
            random.shuffle(channels)
            new_workers = [
                channel.make_new_worker(
                    template_path, tempdir, portions, get_upload_status
                )
                for channel in channels
            ]
            channels = channel_with_free_space()

    def get_upload_status(self, batch_size, sets_finished_while_generating_template):
        """Combine information from the different data sources into a single "report".

        Useful for debugging but also for making decisions about what to do next."""
        summed_statuses = defaultdict(int)
        for channel in self.channels:
            for key, value in channel.get_upload_status_for_channel().items():
                summed_statuses[key] += value

        summed_statuses["sets_finished"] += sets_finished_while_generating_template
        return UploadStatus(
            target_count=self.subtask_configurator.run_until.gap,
            elapsed_seconds=int(self.elapsed_seconds()),
            batch_size=batch_size,
            channels=len(self.channels),
            **summed_statuses,
        )

    def elapsed_seconds(self):
        return time.time() - self.start_time

    def failure_descriptions(self) -> T.List[str]:
        """Log failures from sub-processes to main process"""
        ret = []
        for channel in self.channels:
            ret.extend(channel.failure_descriptions())
        return ret

    def check_finished(self) -> bool:
        for channel in self.channels:
            channel.tick()
        return all([channel.check_finished() for channel in self.channels])

    def get_results_report(self, block=False):
        """
        This is a realtime reporting channel which could, in theory, be updated
        before sub-tasks finish. Currently no sub-tasks are coded to do that.

        The logical next step is to allow LoadData to monitor steps one by
        one or even batches one by one.

        Note that until we implement that, we are paying the complexity
        cost of a real-time channel but not getting the benefits of it."""
        return self.results_reporter.get(block=block)


class Channel:
    def __init__(
        self,
        *,
        project_config,
        org_config,
        num_generator_workers: int,
        num_loader_workers: int,
        working_directory: Path,
        subtask_configurator: SubtaskConfigurator,
        logger,
        recipe_options=None,
        results_reporter=None,
    ):
        self.project_config = project_config
        self.org_config = org_config
        self.num_generator_workers = num_generator_workers
        self.num_loader_workers = num_loader_workers
        self.working_directory = working_directory
        self.subtask_configurator = subtask_configurator
        self.run_until = subtask_configurator.run_until
        self.logger = logger
        self.results_reporter = results_reporter
        self.filesystem_lock = Lock()
        self.job_counter = 0
        recipe_options = recipe_options or {}
        self._configure_queues(recipe_options)

    def _configure_queues(self, recipe_options):
        """Configure two ParallelWorkerQueues for datagen and dataload"""
        try:
            # in the future, the connected_app should come from the org
            connected_app = self.project_config.keychain.get_service("connected_app")
        except exc.ServiceNotConfigured:  # pragma: no cover
            # to discuss...when can this happen? What are the consequences?
            connected_app = None

        def data_generator_opts_callback(*args, **kwargs):
            return self.subtask_configurator.data_generator_opts(
                *args, recipe_options=recipe_options, **kwargs
            )

        data_gen_q_config = WorkerQueueConfig(
            project_config=self.project_config,
            org_config=self.org_config,
            connected_app=connected_app,
            redirect_logging=True,
            # processes are better for compute-heavy tasks (in Python)
            spawn_class=WorkerQueue.Process,
            parent_dir=self.working_directory,
            name="data_gen",
            task_class=GenerateDataFromYaml,
            make_task_options=data_generator_opts_callback,
            queue_size=0,
            num_workers=self.num_generator_workers,
        )
<<<<<<< HEAD
        # datagen queues do not get a result reporter because
        # a) we are less curious about how many records have
        #    been generated than we aare about how many are loaded
        # b) finding a queue type which is not prone to race conditions
        #    or perf slowdowns with "Process" task types (sub-processes)
        # is a challenge.
        self.data_gen_q = WorkerQueue(data_gen_q_config)
=======
        self.data_gen_q = WorkerQueue(data_gen_q_config, self.filesystem_lock)
>>>>>>> 21e066e2

        load_data_q_config = WorkerQueueConfig(
            project_config=self.project_config,
            org_config=self.org_config,
            connected_app=connected_app,
            redirect_logging=True,
            spawn_class=WorkerQueue.Thread,
            parent_dir=self.working_directory,
            name="data_load",
            task_class=LoadData,
            make_task_options=self.subtask_configurator.data_loader_opts,
            queue_size=LOAD_QUEUE_SIZE,
            num_workers=self.num_loader_workers,
            rename_directory=self.data_loader_new_directory_name,
        )
        self.load_data_q = WorkerQueue(
            load_data_q_config, self.filesystem_lock, self.results_reporter
        )

        self.data_gen_q.feeds_data_to(self.load_data_q)
        return self.data_gen_q, self.load_data_q

    def data_loader_new_directory_name(self, working_directory):
        return data_loader_new_directory_name(working_directory, self.run_until)

    def tick(
        self,
    ):
        """Called every few seconds, to make new data generators if needed."""
        self.data_gen_q.tick()

    @property
    def full(self):
        return self.data_gen_q.full

    def make_new_worker(
        self,
        template_path: Path,
        tempdir: Path,
        portions: PortionGenerator,
        get_upload_status: T.Callable,
    ):
        if (
            self.data_gen_q.num_free_workers and self.data_gen_q.full
        ):  # pragma: no cover
            # TODO: investigate the consequences of taking this branch out
            self.logger.info("Waiting before datagen (load queue is full)")
        else:
            upload_status = get_upload_status(
                portions.next_batch_size,
            )
            self.job_counter += 1
            batch_size = portions.next_batch(
                upload_status.total_sets_working_on_or_uploaded
            )
            if not batch_size:
                self.logger.info("All scheduled portions generated and being uploaded")
                return

            job_dir = self.generator_data_dir(
                self.job_counter, template_path, batch_size, tempdir
            )
            self.data_gen_q.push(job_dir)
            return job_dir

    def generator_data_dir(self, idx, template_path, batch_size, parent_dir):
        """Create a new generator directory with a name based on index and batch_size"""
        assert batch_size > 0
        data_dir = parent_dir / (str(idx) + "_" + str(batch_size))
        shutil.copytree(template_path, data_dir)
        return data_dir

    def get_upload_status_for_channel(self):
        with self.filesystem_lock:

            def set_count_from_names(names):
                return sum(int(name.split("_")[1]) for name in names)

            return {
                "sets_queued_to_be_generated": set_count_from_names(
                    self.data_gen_q.queued_jobs
                ),
                "sets_being_generated": set_count_from_names(
                    self.data_gen_q.inprogress_jobs
                ),
                "sets_queued_for_loading": set_count_from_names(
                    self.load_data_q.queued_jobs
                ),
                # note that these may count as already imported in the org
                "sets_being_loaded": set_count_from_names(
                    self.load_data_q.inprogress_jobs
                ),
                "max_num_loader_workers": self.num_loader_workers,
                "max_num_generator_workers": self.num_generator_workers,
                # todo: use row-level result from org load for better accuracy
                "sets_finished": set_count_from_names(self.load_data_q.outbox_jobs),
                "sets_failed": len(self.load_data_q.failed_jobs),
                # TODO: are these two redundant?
                "inprogress_generator_jobs": len(self.data_gen_q.inprogress_jobs),
                "inprogress_loader_jobs": len(self.load_data_q.inprogress_jobs),
                "data_gen_free_workers": self.data_gen_q.num_free_workers,
            }

    def failure_descriptions(self) -> T.List[str]:
        """Log failures from sub-processes to main process"""
        failure_dirs = set(
            self.load_data_q.failed_job_dirs + self.data_gen_q.failed_job_dirs
        )

        def error_from_dir(failure_dir: Path) -> T.Optional[str]:
            f = Path(failure_dir) / "exception.txt"
            if not f.exists():  # pragma: no cover
                return
            return f.read_text(encoding="utf-8").strip().split("\n")[-1]

        errors = [error_from_dir(failure_dir) for failure_dir in failure_dirs]
        return [error for error in errors if error is not None]

    def check_finished(self) -> bool:
        self.data_gen_q.tick()
        with self.filesystem_lock:
            still_running = (
                len(
                    self.data_gen_q.workers
                    + self.data_gen_q.queued_job_dirs
                    + self.data_gen_q.inprogress_jobs
                    + self.load_data_q.workers
                    + self.load_data_q.inprogress_jobs
                    + self.load_data_q.queued_job_dirs
                )
                > 0
            )
        return not still_running


# TODO: This function is actually based on the number generated,
#       because it is called before the load.
#       If there are row errors, it will drift out of correctness
#       Code needs to be updated to rename again after load.
#       Or move away from using directory names for math altogether.
def data_loader_new_directory_name(working_dir: Path, run_until):
    """Change the directory name to reflect the true number of sets created."""

    if not run_until.sobject_name:
        return working_dir

    wd = SnowfakeryWorkingDirectory(working_dir)
    count = wd.get_record_counts()[run_until.sobject_name]

    path, _ = str(working_dir).rsplit("_", 1)
    new_working_dir = Path(path + "_" + str(count))
    return new_working_dir


class UploadStatus(T.NamedTuple):
    """Single "report" of the current status of our processes."""

    batch_size: int
    sets_being_generated: int
    sets_queued_to_be_generated: int
    sets_being_loaded: int
    sets_queued_for_loading: int
    sets_finished: int
    target_count: int
    max_num_loader_workers: int
    max_num_generator_workers: int
    elapsed_seconds: int
    sets_failed: int
    inprogress_generator_jobs: int
    inprogress_loader_jobs: int
    data_gen_free_workers: int
    channels: int

    @property
    def total_in_flight(self):
        return (
            self.sets_queued_to_be_generated
            + self.sets_being_generated
            + self.sets_queued_for_loading
            + self.sets_being_loaded
        )

    @property
    def total_sets_working_on_or_uploaded(
        self,
    ):
        return self.total_in_flight + self.sets_finished

    def _display(self, detailed=False):
        most_important_stats = [
            "target_count",
            "total_sets_working_on_or_uploaded",
            "sets_finished",
            "sets_failed",
        ]
        if self.channels > 1:
            most_important_stats.append("channels")

        queue_stats = [
            "inprogress_generator_jobs",
            "inprogress_loader_jobs",
        ]

        def display_stats(keys):
            def format(a):
                return f"{a.replace('_', ' ').title()}: {getattr(self, a):,}"

            return (
                "\n"
                + "\n".join(
                    format(a)
                    for a in keys
                    if not a[0] == "_" and not callable(getattr(self, a))
                )
                + "\n"
            )

        rc = display_stats(most_important_stats)
        rc += "\n   ** Workers **\n"
        rc += display_stats(queue_stats)
        if detailed:
            rc += "\n   ** Internals **\n"
            rc += display_stats(
                set(dir(self)) - (set(most_important_stats) & set(queue_stats))
            )
        return rc<|MERGE_RESOLUTION|>--- conflicted
+++ resolved
@@ -242,17 +242,13 @@
             queue_size=0,
             num_workers=self.num_generator_workers,
         )
-<<<<<<< HEAD
         # datagen queues do not get a result reporter because
         # a) we are less curious about how many records have
         #    been generated than we aare about how many are loaded
         # b) finding a queue type which is not prone to race conditions
         #    or perf slowdowns with "Process" task types (sub-processes)
         # is a challenge.
-        self.data_gen_q = WorkerQueue(data_gen_q_config)
-=======
         self.data_gen_q = WorkerQueue(data_gen_q_config, self.filesystem_lock)
->>>>>>> 21e066e2
 
         load_data_q_config = WorkerQueueConfig(
             project_config=self.project_config,
