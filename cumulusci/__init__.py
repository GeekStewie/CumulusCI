import os
import sys

__import__("pkg_resources").declare_namespace("cumulusci")

<<<<<<< HEAD
__version__ = "3.6.1.dev9"
=======
__version__ = "3.8.0"
>>>>>>> 9ed6e6bc

__location__ = os.path.dirname(os.path.realpath(__file__))

if sys.version_info < (3, 6):  # pragma: no cover
    raise Exception("CumulusCI requires Python 3.6+.")<|MERGE_RESOLUTION|>--- conflicted
+++ resolved
@@ -3,13 +3,10 @@
 
 __import__("pkg_resources").declare_namespace("cumulusci")
 
-<<<<<<< HEAD
-__version__ = "3.6.1.dev9"
-=======
-__version__ = "3.8.0"
->>>>>>> 9ed6e6bc
+__location__ = os.path.dirname(os.path.realpath(__file__))
 
-__location__ = os.path.dirname(os.path.realpath(__file__))
+with open(os.path.join(__location__, "version.txt")) as f:
+    __version__ = f.read().strip()
 
 if sys.version_info < (3, 6):  # pragma: no cover
     raise Exception("CumulusCI requires Python 3.6+.")